name: Release to crates.io

<<<<<<< HEAD
on: 
  push:
    # only run on release branches
    branches:
      - release**
=======
>>>>>>> 1596abcc
on:
  push:
    tags:
      - '*'
  workflow_dispatch:

jobs:

  publish:
    name: Publish
    runs-on: ubuntu-latest
    steps:
      - name: Checkout sources
        uses: actions/checkout@v2

      - name: Install stable toolchain
        uses: actions-rs/toolchain@v1
        with:
          profile: minimal
          toolchain: stable
          override: true

      - run: cargo publish --token ${CRATES_TOKEN}
        env:
          CRATES_TOKEN: ${{ secrets.CRATES_TOKEN }}<|MERGE_RESOLUTION|>--- conflicted
+++ resolved
@@ -1,13 +1,10 @@
 name: Release to crates.io
 
-<<<<<<< HEAD
 on: 
   push:
     # only run on release branches
     branches:
       - release**
-=======
->>>>>>> 1596abcc
 on:
   push:
     tags:
